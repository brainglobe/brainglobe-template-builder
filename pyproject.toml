[project]
name = "brainglobe-template-builder"
authors = [{ name = "Niko Sirmpilatze", email = "niko.sirbiladze@gmail.com" }]
description = "Build unbiased anatomical templates from individual images"
readme = "README.md"
requires-python = ">=3.11.0"
dynamic = ["version"]

license = { text = "BSD-3-Clause" }

classifiers = [
    "Development Status :: 2 - Pre-Alpha",
    "Programming Language :: Python",
    "Programming Language :: Python :: 3",
    "Programming Language :: Python :: 3.11",
    "Programming Language :: Python :: 3.12",
    "Programming Language :: Python :: 3.13",
    "Operating System :: OS Independent",
    "License :: OSI Approved :: BSD License",
]

dependencies = [
    "napari[all]>=0.6.1",
    "brainglobe-utils>=0.6.2",
    "brainglobe-atlasapi>=2.0.7",
    "napari-itk-io",
    "loguru",
    "antspyx",
    "qt-niu"
]

entry-points."napari.manifest".brainglobe-template-builder = "brainglobe_template_builder.napari:napari.yaml"

[project.urls]
"Homepage" = "https://github.com/brainglobe/brainglobe-template-builder"
"Bug Tracker" = "https://github.com/brainglobe/brainglobe-template-builder/issues"
"Documentation" = "https://brainglobe.github.io/brainglobe-template-builder"
"Source Code" = "https://github.com/brainglobe/brainglobe-template-builder"
"User Support" = "https://github.com/brainglobe/brainglobe-template-builder/issues"

[project.optional-dependencies]
dev = [
    "pytest",
    "pytest-cov",
    "coverage",
    "tox",
    "black",
    "mypy",
    "pre-commit",
    "ruff",
    "setuptools_scm",
]
wingdisc = [
    'bioio',
    'bioio_czi',
    'bioio_sldy'
]

[build-system]
requires = ["setuptools>=45", "wheel", "setuptools_scm[toml]>=6.2"]
build-backend = "setuptools.build_meta"

[tool.setuptools]
include-package-data = true

[tool.setuptools.packages.find]
include = ["brainglobe_template_builder*"]
exclude = ["tests", "docs*"]


[tool.pytest.ini_options]
addopts = "--cov=brainglobe_template_builder"

[tool.black]
target-version = ['py311', 'py312', 'py313']
skip-string-normalization = false
line-length = 79

[tool.setuptools_scm]

[tool.check-manifest]
ignore = [
    ".yaml",
    "tox.ini",
    "tests/",
    "tests/test_unit/",
    "tests/test_integration/",
    "docs/",
    "docs/source/",
    "scripts/",
]

[tool.mypy]
ignore_missing_imports = true
explicit_package_bases = true

[tool.ruff]
line-length = 79
exclude = ["__init__.py", "build", ".eggs", "scripts"]
select = ["I", "E", "F"]
fix = true

[tool.tox]
legacy_tox_ini = """
[tox]
<<<<<<< HEAD
envlist = py{311,312,313}
=======
envlist = py{310,311,312}, napari-dev
>>>>>>> d356e7b5
isolated_build = True

[gh-actions]
python =
    3.11: py311
    3.12: py312
    3.13: py313

[testenv]
extras =
    dev
commands =
    pytest -v --color=yes --cov=brainglobe_template_builder --cov-report=xml
deps =
    napari-dev: git+https://github.com/napari/napari
"""<|MERGE_RESOLUTION|>--- conflicted
+++ resolved
@@ -103,11 +103,7 @@
 [tool.tox]
 legacy_tox_ini = """
 [tox]
-<<<<<<< HEAD
-envlist = py{311,312,313}
-=======
-envlist = py{310,311,312}, napari-dev
->>>>>>> d356e7b5
+envlist = py{311,312,313}, napari-dev
 isolated_build = True
 
 [gh-actions]
