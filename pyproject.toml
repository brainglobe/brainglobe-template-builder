[project]
name = "brainglobe-template-builder"
authors = [{ name = "Niko Sirmpilatze", email = "niko.sirbiladze@gmail.com" }]
description = "Build unbiased anatomical templates from individual images"
readme = "README.md"
requires-python = ">=3.11.0"
dynamic = ["version"]

license = { text = "BSD-3-Clause" }

classifiers = [
    "Development Status :: 2 - Pre-Alpha",
    "Programming Language :: Python",
    "Programming Language :: Python :: 3",
    "Programming Language :: Python :: 3.11",
    "Programming Language :: Python :: 3.12",
    "Programming Language :: Python :: 3.13",
    "Operating System :: OS Independent",
    "License :: OSI Approved :: BSD License",
]

dependencies = [
    "napari[all]>=0.6.1",
    "brainglobe-utils>=0.8.0",
    "brainglobe-atlasapi>=2.0.7",
    "napari-itk-io",
    "loguru",
    "antspyx",
    "qt-niu",
<<<<<<< HEAD
    "pydantic"
=======
    "simpleitk"
>>>>>>> 1f2abf1f
]

entry-points."napari.manifest".brainglobe-template-builder = "brainglobe_template_builder.napari:napari.yaml"

[project.urls]
"Homepage" = "https://github.com/brainglobe/brainglobe-template-builder"
"Bug Tracker" = "https://github.com/brainglobe/brainglobe-template-builder/issues"
"Documentation" = "https://brainglobe.github.io/brainglobe-template-builder"
"Source Code" = "https://github.com/brainglobe/brainglobe-template-builder"
"User Support" = "https://github.com/brainglobe/brainglobe-template-builder/issues"

[project.optional-dependencies]
dev = [
    "pytest",
    "pytest-cov",
    "coverage",
    "tox",
    "black",
    "mypy",
    "pre-commit",
    "ruff",
    "setuptools_scm",
    "pooch"
]
wingdisc = [
    'bioio',
    'bioio_czi',
    'bioio_sldy'
]

[build-system]
requires = ["setuptools>=45", "wheel", "setuptools_scm[toml]>=6.2"]
build-backend = "setuptools.build_meta"

[tool.setuptools]
include-package-data = true

[tool.setuptools.packages.find]
include = ["brainglobe_template_builder*"]
exclude = ["tests", "docs*"]


[tool.pytest.ini_options]
addopts = "--cov=brainglobe_template_builder"

[tool.black]
target-version = ['py311', 'py312', 'py313']
skip-string-normalization = false
line-length = 79

[tool.setuptools_scm]

[tool.check-manifest]
ignore = [
    ".yaml",
    "tox.ini",
    "tests/",
    "tests/test_unit/",
    "tests/test_integration/",
    "docs/",
    "docs/source/",
    "scripts/",
]

[tool.mypy]
ignore_missing_imports = true
explicit_package_bases = true

[tool.ruff]
line-length = 79
exclude = ["__init__.py", "build", ".eggs", "scripts"]
select = ["I", "E", "F"]
fix = true

[tool.tox]
legacy_tox_ini = """
[tox]
envlist = py{311,312,313}, napari-dev
isolated_build = True

[gh-actions]
python =
    3.11: py311
    3.12: py312
    3.13: py313

[testenv]
extras =
    dev
commands =
    pytest -v --color=yes --cov=brainglobe_template_builder --cov-report=xml
deps =
    napari-dev: git+https://github.com/napari/napari
"""<|MERGE_RESOLUTION|>--- conflicted
+++ resolved
@@ -27,11 +27,8 @@
     "loguru",
     "antspyx",
     "qt-niu",
-<<<<<<< HEAD
-    "pydantic"
-=======
+    "pydantic",
     "simpleitk"
->>>>>>> 1f2abf1f
 ]
 
 entry-points."napari.manifest".brainglobe-template-builder = "brainglobe_template_builder.napari:napari.yaml"
