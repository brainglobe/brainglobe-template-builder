--- conflicted
+++ resolved
@@ -11,11 +11,7 @@
 from brainglobe_template_builder.standardise import standardise
 
 
-<<<<<<< HEAD
-@pytest.fixture
-=======
-@pytest.fixture()
->>>>>>> e90b547f
+@pytest.fixture
 def source_dir(
     make_tmp_dir: Callable[[str], Path],
 ) -> tuple[Path, Path] | Path:
@@ -23,15 +19,10 @@
     return make_tmp_dir("source")
 
 
-<<<<<<< HEAD
 @pytest.fixture
 def source_data_kwargs(
     make_tmp_dir: Callable, test_data: list[dict[str, Any]]
 ):
-=======
-@pytest.fixture()
-def source_data_kwargs(make_tmp_dir, test_data):
->>>>>>> e90b547f
     return {
         "image_type": "tif",
         "csv_name": "source_data",
@@ -47,10 +38,7 @@
 ) -> tuple[Path, Path] | Path:
     """Create source test data with CSV and config."""
     return write_test_data(**source_data_kwargs)
-<<<<<<< HEAD
-
-=======
->>>>>>> e90b547f
+
 
 @pytest.fixture
 def source_csv_with_masks(
