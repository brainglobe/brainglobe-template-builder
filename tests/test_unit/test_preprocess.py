--- conflicted
+++ resolved
@@ -108,14 +108,9 @@
     assert set(os.listdir(preprocessed_dir)) == {
         "all_processed_brain_paths.txt",
         "all_processed_mask_paths.txt",
-<<<<<<< HEAD
         "sub-a",
         "sub-b",
-=======
         "template_builder_2025-12-10_15-15-00.log",
-        "sub-test1",
-        "sub-test2",
->>>>>>> 724a84b2
     }
 
     assert set(os.listdir(qc_dir)) == {
