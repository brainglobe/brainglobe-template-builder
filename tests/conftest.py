<<<<<<< HEAD
from pathlib import Path
from typing import Any

import numpy as np
import pandas as pd
import pytest
import yaml
from _pytest.logging import LogCaptureFixture
from brainglobe_utils.IO.image.save import save_any, save_as_asr_nii
from loguru import logger
from numpy.typing import NDArray


def _make_stack(
    offset: int | None = None,
    mask: bool = False,
) -> NDArray[np.float64]:
    """Create a 50x50x50 zeros stack with foreground."""

    shape = [50, 50, 50]
    obj_size = 20
    mask_extra = 5
    value = 1 if mask else 0.5

    stack = np.zeros(shape, dtype=np.float64)
    foreground_size = obj_size + (mask_extra if mask else 0)

    start = [(s - foreground_size) // 2 for s in shape]
    if offset:
        start = [s - offset for s in start]
    end = [s + foreground_size for s in start]

    stack[start[0] : end[0], start[1] : end[1], start[2] : end[2]] = value

    return stack


def _create_test_images(
    path: Path,
    test_data: list[dict[str, Any]],
    image_type: str = "nifti",
) -> list[dict[str, Any]]:
    """Save test images and add their paths to the returned test data dicts."""

    file_ext = ".nii.gz" if image_type == "nifti" else ".tif"

    for data in test_data:
        subject_dir = path / data["subject_id"]
        subject_dir.mkdir(parents=True, exist_ok=True)

        data["filepath"] = subject_dir / f"{data['subject_id']}{file_ext}"
        stacks = {"image": (data["image"], data["filepath"])}

        if data["mask"] is not None:
            data["mask_filepath"] = (
                subject_dir / f"{data['subject_id']}_mask{file_ext}"
            )
            stacks["mask"] = (data["mask"], data["mask_filepath"])

        for _, (stack, stack_path) in stacks.items():
            if image_type == "nifti":
                save_as_asr_nii(
                    stack,
                    [v * 0.001 for v in data["voxel_size"]],
                    stack_path,
                )
            else:
                save_any(stack, stack_path)

    return test_data


def _create_test_csv(
    path: Path, test_data: list[dict[str, Any]], csv_name: str
) -> Path:
    """Create CSV file and returns its path."""

    data_dict = test_data.copy()
    for data in data_dict:
        data["resolution_0"] = data["voxel_size"][0]
        data["resolution_1"] = data["voxel_size"][1]
        data["resolution_2"] = data["voxel_size"][2]
        for k in ("voxel_size", "image", "mask"):
            data.pop(k)

    csv_path = path / f"{csv_name}.csv"
    pd.DataFrame(data=data_dict).to_csv(csv_path, index=False)
    return csv_path


def _create_test_yaml(path: Path) -> Path:
    """Create YAML config file and returns its path."""
    yaml_dict = {
        "output_dir": str(path.resolve()),
        "mask": {
            "gaussian_sigma": 3,
            "threshold_method": "triangle",
            "closing_size": 5,
            "erode_size": 0,
        },
        "pad_pixels": 5,
    }

    config_path = path / "config.yaml"
    with open(config_path, "w") as outfile:
        yaml.dump(yaml_dict, outfile, default_flow_style=False)

    return config_path


def _write_test_data(
    dir: Path,
    test_data: list[dict[str, Any]],
    image_type: str,
    csv_name: str,
    config: bool,
) -> tuple[Path, Path] | Path:
    """Write test data, return csv path or (csv, config) paths."""
    test_data = _create_test_images(dir, test_data, image_type)
    csv_path = _create_test_csv(dir, test_data, csv_name)
    if config:
        config_path = _create_test_yaml(dir.parent)
        return csv_path, config_path
    return csv_path


@pytest.fixture
def caplog(caplog: LogCaptureFixture):
    """Override the pytest caplog fixture, so that it will
    work correctly with loguru."""
    handler_id = logger.add(
        caplog.handler,
        format="{message}",
        level=0,
        filter=lambda record: record["level"].no >= caplog.handler.level,
        enqueue=False,
    )
    yield caplog
    logger.remove(handler_id)


@pytest.fixture()
def test_stacks() -> dict[str, NDArray[np.float64]]:
    """Create symmetric and asymmetric test images and masks."""
    return {
        "image": _make_stack(offset=5),
        "mask": _make_stack(mask=True, offset=5),
    }


@pytest.fixture()
def test_data(
    test_stacks: dict[str, NDArray[np.float64]],
) -> list[dict[str, Any]]:
    """Create test data for two subjects with different voxel sizes."""
    return [
        {
            "subject_id": "a",
            "image": test_stacks["image"],
            "mask": None,
            "voxel_size": [25, 25, 25],
            "origin": "PSL",
        },
        {
            "subject_id": "b",
            "image": test_stacks["image"],
            "mask": None,
            "voxel_size": [10, 10, 10],
            "origin": "LSA",
        },
    ]


@pytest.fixture()
def make_tmp_dir(tmp_path: Path):
    """Callable that creates a subdirectory under tmp_path."""

    def _make_subdir(name: str) -> Path:
        subdir = tmp_path / name
        subdir.mkdir(parents=True, exist_ok=True)
        return subdir

    return _make_subdir
=======
import datetime

import fancylog
import pytest


@pytest.fixture()
def mock_fancylog_datetime(mocker):
    """Mock datetime.now for fancylog to 2025-12-10 15:15.

    This allows the log filename timestamp to remain consistent
    for testing.
    """
    mocker.patch("fancylog.fancylog.datetime")
    fancylog.fancylog.datetime.now.return_value = datetime.datetime(
        2025, 12, 10, 15, 15
    )
>>>>>>> 724a84b2
<|MERGE_RESOLUTION|>--- conflicted
+++ resolved
@@ -1,4 +1,3 @@
-<<<<<<< HEAD
 from pathlib import Path
 from typing import Any
 
@@ -10,6 +9,12 @@
 from brainglobe_utils.IO.image.save import save_any, save_as_asr_nii
 from loguru import logger
 from numpy.typing import NDArray
+
+import datetime
+
+import fancylog
+import pytest
+
 
 
 def _make_stack(
@@ -125,16 +130,16 @@
     return csv_path
 
 
-@pytest.fixture
-def caplog(caplog: LogCaptureFixture):
-    """Override the pytest caplog fixture, so that it will
-    work correctly with loguru."""
-    handler_id = logger.add(
-        caplog.handler,
-        format="{message}",
-        level=0,
-        filter=lambda record: record["level"].no >= caplog.handler.level,
-        enqueue=False,
+@pytest.fixture()
+def mock_fancylog_datetime(mocker):
+    """Mock datetime.now for fancylog to 2025-12-10 15:15.
+
+    This allows the log filename timestamp to remain consistent
+    for testing.
+    """
+    mocker.patch("fancylog.fancylog.datetime")
+    fancylog.fancylog.datetime.now.return_value = datetime.datetime(
+        2025, 12, 10, 15, 15
     )
     yield caplog
     logger.remove(handler_id)
@@ -181,23 +186,4 @@
         subdir.mkdir(parents=True, exist_ok=True)
         return subdir
 
-    return _make_subdir
-=======
-import datetime
-
-import fancylog
-import pytest
-
-
-@pytest.fixture()
-def mock_fancylog_datetime(mocker):
-    """Mock datetime.now for fancylog to 2025-12-10 15:15.
-
-    This allows the log filename timestamp to remain consistent
-    for testing.
-    """
-    mocker.patch("fancylog.fancylog.datetime")
-    fancylog.fancylog.datetime.now.return_value = datetime.datetime(
-        2025, 12, 10, 15, 15
-    )
->>>>>>> 724a84b2
+    return _make_subdir